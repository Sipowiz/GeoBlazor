--- conflicted
+++ resolved
@@ -74,11 +74,7 @@
 export async function buildMapView(id: string, dotNetReference: any, long: number, lat: number,
                                    rotation: number, mapObject: any, zoom: number, scale: number, 
                                    apiKey: string, mapType: string, widgets: any, graphics: any, 
-<<<<<<< HEAD
-                                   spatialReference: any, constraints: any, zIndex?: number, tilt?: number): Promise<void> {
-=======
-                                   spatialReference: any, extent: any, zIndex?: number, tilt?: number): Promise<void> {
->>>>>>> 69aa69ae
+                                   spatialReference: any, constraints: any, extent: any, zIndex?: number, tilt?: number): Promise<void> {
     console.log("render map");
     try {
         setWaitCursor(id);
@@ -190,15 +186,13 @@
                 if (spatialRef !== undefined && spatialRef !== null) {
                     view.spatialReference = spatialRef;
                 }
-<<<<<<< HEAD
 
                 if (constraints !== undefined && constraints !== null) {
                     (view as MapView).constraints = constraints;
-=======
+                }
                 
                 if (extent !== undefined && extent !== null) {
                     (view as MapView).extent = extent;
->>>>>>> 69aa69ae
                 }
                 break;
         }
