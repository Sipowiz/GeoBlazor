--- conflicted
+++ resolved
@@ -42,19 +42,16 @@
 import LayerList from "@arcgis/core/widgets/LayerList";
 import ListItem from "@arcgis/core/widgets/LayerList/ListItem";
 import {
-    DotNetExtent, DotNetGeometry,
+    DotNetExtent, 
+    DotNetGeometry,
     DotNetGraphic,
-<<<<<<< HEAD
     DotNetPoint,
     DotNetPolygon,
     DotNetPolyline,
     MapObject,
     MapCollection,
-    DotNetListItem
-=======
-    DotNetPoint, DotNetSpatialReference,
-    MapCollection
->>>>>>> 83893df6
+    DotNetListItem,
+    DotNetSpatialReference
 } from "ArcGisDefinitions";
 import {
     buildDotNetExtent,
