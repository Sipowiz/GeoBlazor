--- conflicted
+++ resolved
@@ -38,12 +38,8 @@
 import Polygon from "@arcgis/core/geometry/Polygon";
 import Polyline from "@arcgis/core/geometry/Polyline";
 import ArcGisSymbol from "@arcgis/core/symbols/Symbol";
-<<<<<<< HEAD
-
+import Home from "@arcgis/core/widgets/Home";
 import Compass from "@arcgis/core/widgets/Compass";
-=======
-import Home from "@arcgis/core/widgets/Home";
->>>>>>> 5c8b4a45
 import {
     DotNetExtent,
     DotNetFeature,
@@ -747,7 +743,6 @@
                     view: view
                 });
                 newWidget = legend;
-
                 break;
             case 'home':
                 const homeBtn = new Home({
@@ -759,10 +754,8 @@
                 }
                 if (widget.iconClass !== undefined && widget.iconClass !== null) {
                     homeBtn.iconClass = widget.iconClass;
-                }
-                
-                break;
-
+                }                
+                break;
             case 'compass':
                 const compassWidget = new Compass({
                     view: view
