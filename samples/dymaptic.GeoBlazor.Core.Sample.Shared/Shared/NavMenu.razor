﻿@inject IJSRuntime JsRuntime
@inject NavigationManager NavigationManager

<div class="top-row ps-3 navbar navbar-dark">
    <div class="container-fluid">
        <label>
            <span id="search-icon" class="oi oi-magnifying-glass" aria-hidden="true"></span>
            <input type="search" style="width: 180px; padding-left: 0.5rem;" 
                   @ref="_searchField"
                   @oninput="UpdateSearchFilter"
                   @onkeyup="SearchFilterKeyUp" />
        </label>
        <button title="Navigation menu" class="navbar-toggler" @onclick="ToggleNavMenu">
            <span class="navbar-toggler-icon"></span>
        </button>
    </div>
</div>

<div id="nav-item-container" class="@NavMenuCssClass" @onclick="ToggleNavMenu">
    <nav class="flex-column">
<<<<<<< HEAD
        @foreach (PageLink page in FilteredPages)
        {
            <div class="nav-item px-3">
                <NavLink class="nav-link" href="@(page.Href)">
                    <span class="oi @(page.IconClass)" aria-hidden="true"></span>&nbsp;@(page.Title)
                </NavLink>
            </div>
        }
=======
        <div class="nav-item px-3">
            <NavLink class="nav-link" href="" Match="NavLinkMatch.All">
                <span class="oi oi-home" aria-hidden="true"></span> Home
            </NavLink>
        </div>
        <div class="nav-item px-3">
            <NavLink class="nav-link" href="navigation">
                <span class="oi oi-compass" aria-hidden="true"></span> Navigation
            </NavLink>
        </div>
        <div class="nav-item px-3">
            <NavLink class="nav-link" href="drawing">
                <span class="oi oi-pencil" aria-hidden="true"></span> Drawing
            </NavLink>
        </div>
        <div class="nav-item px-3">
            <NavLink class="nav-link" href="scene">
                <span class="oi oi-globe" aria-hidden="true"></span> Scene
            </NavLink>
        </div>
        <div class="nav-item px-3">
            <NavLink class="nav-link" href="widgets">
                <span class="oi oi-location" aria-hidden="true"></span> Widgets
            </NavLink>
        </div>
        <div class="nav-item px-3">
            <NavLink class="nav-link" href="basemaps">
                <span class="oi oi-map" aria-hidden="true"></span> Basemaps
            </NavLink>
        </div>
        <div class="nav-item px-3">
            <NavLink class="nav-link" href="feature-layers">
                <span class="oi oi-layers" aria-hidden="true"></span> Feature Layers
            </NavLink>
        </div>
        <div class="nav-item px-3">
            <NavLink class="nav-link" href="vector-layer">
                <span class="oi oi-arrow-right" aria-hidden="true"></span> Vector Layer
            </NavLink>
        </div>
        <div class="nav-item px-3">
            <NavLink class="nav-link" href="layerLists">
                <span class="oi oi-list" aria-hidden="true"></span> Layer Lists
            </NavLink>
        </div>
        <div class="nav-item px-3">
            <NavLink class="nav-link" href="web-map">
                <span class="oi oi-browser" aria-hidden="true"></span> Web Map
            </NavLink>
        </div>
        <div class="nav-item px-3">
            <NavLink class="nav-link" href="web-scene">
                <span class="oi oi-box" aria-hidden="true"></span> Web Scene
            </NavLink>
        </div>
        <div class="nav-item px-3">
            <NavLink class="nav-link" href="sql-query">
                <span class="oi oi-data-transfer-download" aria-hidden="true"></span> SQL Query
            </NavLink>
        </div>
        <div class="nav-item px-3">
            <NavLink class="nav-link" href="sql-filter-query">
                <span class="oi oi-arrow-thick-bottom" aria-hidden="true"></span> SQL Filter Query
            </NavLink>
        </div>
        <div class="nav-item px-3">
            <NavLink class="nav-link" href="place-selector">
                <span class="oi oi-arrow-bottom" aria-hidden="true"></span> Place Selector
            </NavLink>
        </div>
        <div class="nav-item px-3">
            <NavLink class="nav-link" href="routing">
                <span class="oi oi-transfer" aria-hidden="true"></span> Routing
            </NavLink>
        </div>
        <div class="nav-item px-3">
            <NavLink class="nav-link" href="service-areas">
                <span class="oi oi-comment-square" aria-hidden="true"></span> Service Areas
            </NavLink>
        </div>
        <div class="nav-item px-3">
            <NavLink class="nav-link" href="projection">
                <span class="oi oi-sun" aria-hidden="true"></span> Display Projection
            </NavLink>
        </div>
        <div class="nav-item px-3">
            <NavLink class="nav-link" href="projection-tool">
                <span class="oi oi-cog" aria-hidden="true"></span> Projection Tool
            </NavLink>
        </div>
>>>>>>> ff2976e8
    </nav>
</div>

@code {
    private string? NavMenuCssClass => _collapseNavMenu ? "collapse" : null;
    private IEnumerable<PageLink> FilteredPages => string.IsNullOrWhiteSpace(_searchValue)
        ? _pages
        : _pages.Where(p => p.Title.Contains(_searchValue, StringComparison.OrdinalIgnoreCase));

    protected override async Task OnAfterRenderAsync(bool firstRender)
    {
        await base.OnAfterRenderAsync(firstRender);
        if (!_collapseNavMenu)
        {
            string currentPage = NavigationManager.Uri.Replace("source-code/", "");
            await JsRuntime.InvokeVoidAsync("scrollToNav", currentPage);
        }
    }
    
    private void ToggleNavMenu()
    {
        _collapseNavMenu = !_collapseNavMenu;
    }
    
    private void UpdateSearchFilter(ChangeEventArgs arg)
    {
        _searchValue = arg.Value?.ToString() ?? string.Empty;
    }

    private async Task SearchFilterKeyUp(KeyboardEventArgs arg)
    {
        if (arg.Key.Equals("Enter") && FilteredPages.Count() == 1)
        {
            NavigationManager.NavigateTo(FilteredPages.First().Href);
        }
    }

    private bool _collapseNavMenu = true;
    private ElementReference _searchField;
    private string _searchValue = string.Empty;
    private readonly PageLink[] _pages = {
        new("", "Home", "oi-home"),
        new("navigation", "Navigation", "oi-compass"),
        new("drawing", "Drawing", "oi-pencil"),
        new("scene", "Scene", "oi-globe"),
        new("widgets", "Widgets", "oi-location"),
        new("basemaps", "Basemaps", "oi-map"),
        new("feature-layers", "Feature Layers", "oi-layers"),
        new("vector-layer", "Vector Layer", "oi-arrow-right"),
        new("web-map", "Web Map", "oi-browser"),
        new("web-scene", "Web Scene", "oi-box"),
        new("sql-query", "SQL Query", "oi-data-transfer-download"),
        new("sql-filter-query", "SQL Filter", "oi-arrow-thick-bottom"),
        new("place-selector", "Place Selector", "oi-arrow-bottom"),
        new("routing", "Routing", "oi-transfer"),
        new("service-areas", "Service Areas", "oi-comment-square"),
        new("projection", "Display Projection", "oi-sun"),
        new("projection-tool", "Projection Tool", "oi-cog")
    };

    private record PageLink(string Href, string Title, string IconClass);
}<|MERGE_RESOLUTION|>--- conflicted
+++ resolved
@@ -18,7 +18,6 @@
 
 <div id="nav-item-container" class="@NavMenuCssClass" @onclick="ToggleNavMenu">
     <nav class="flex-column">
-<<<<<<< HEAD
         @foreach (PageLink page in FilteredPages)
         {
             <div class="nav-item px-3">
@@ -27,98 +26,6 @@
                 </NavLink>
             </div>
         }
-=======
-        <div class="nav-item px-3">
-            <NavLink class="nav-link" href="" Match="NavLinkMatch.All">
-                <span class="oi oi-home" aria-hidden="true"></span> Home
-            </NavLink>
-        </div>
-        <div class="nav-item px-3">
-            <NavLink class="nav-link" href="navigation">
-                <span class="oi oi-compass" aria-hidden="true"></span> Navigation
-            </NavLink>
-        </div>
-        <div class="nav-item px-3">
-            <NavLink class="nav-link" href="drawing">
-                <span class="oi oi-pencil" aria-hidden="true"></span> Drawing
-            </NavLink>
-        </div>
-        <div class="nav-item px-3">
-            <NavLink class="nav-link" href="scene">
-                <span class="oi oi-globe" aria-hidden="true"></span> Scene
-            </NavLink>
-        </div>
-        <div class="nav-item px-3">
-            <NavLink class="nav-link" href="widgets">
-                <span class="oi oi-location" aria-hidden="true"></span> Widgets
-            </NavLink>
-        </div>
-        <div class="nav-item px-3">
-            <NavLink class="nav-link" href="basemaps">
-                <span class="oi oi-map" aria-hidden="true"></span> Basemaps
-            </NavLink>
-        </div>
-        <div class="nav-item px-3">
-            <NavLink class="nav-link" href="feature-layers">
-                <span class="oi oi-layers" aria-hidden="true"></span> Feature Layers
-            </NavLink>
-        </div>
-        <div class="nav-item px-3">
-            <NavLink class="nav-link" href="vector-layer">
-                <span class="oi oi-arrow-right" aria-hidden="true"></span> Vector Layer
-            </NavLink>
-        </div>
-        <div class="nav-item px-3">
-            <NavLink class="nav-link" href="layerLists">
-                <span class="oi oi-list" aria-hidden="true"></span> Layer Lists
-            </NavLink>
-        </div>
-        <div class="nav-item px-3">
-            <NavLink class="nav-link" href="web-map">
-                <span class="oi oi-browser" aria-hidden="true"></span> Web Map
-            </NavLink>
-        </div>
-        <div class="nav-item px-3">
-            <NavLink class="nav-link" href="web-scene">
-                <span class="oi oi-box" aria-hidden="true"></span> Web Scene
-            </NavLink>
-        </div>
-        <div class="nav-item px-3">
-            <NavLink class="nav-link" href="sql-query">
-                <span class="oi oi-data-transfer-download" aria-hidden="true"></span> SQL Query
-            </NavLink>
-        </div>
-        <div class="nav-item px-3">
-            <NavLink class="nav-link" href="sql-filter-query">
-                <span class="oi oi-arrow-thick-bottom" aria-hidden="true"></span> SQL Filter Query
-            </NavLink>
-        </div>
-        <div class="nav-item px-3">
-            <NavLink class="nav-link" href="place-selector">
-                <span class="oi oi-arrow-bottom" aria-hidden="true"></span> Place Selector
-            </NavLink>
-        </div>
-        <div class="nav-item px-3">
-            <NavLink class="nav-link" href="routing">
-                <span class="oi oi-transfer" aria-hidden="true"></span> Routing
-            </NavLink>
-        </div>
-        <div class="nav-item px-3">
-            <NavLink class="nav-link" href="service-areas">
-                <span class="oi oi-comment-square" aria-hidden="true"></span> Service Areas
-            </NavLink>
-        </div>
-        <div class="nav-item px-3">
-            <NavLink class="nav-link" href="projection">
-                <span class="oi oi-sun" aria-hidden="true"></span> Display Projection
-            </NavLink>
-        </div>
-        <div class="nav-item px-3">
-            <NavLink class="nav-link" href="projection-tool">
-                <span class="oi oi-cog" aria-hidden="true"></span> Projection Tool
-            </NavLink>
-        </div>
->>>>>>> ff2976e8
     </nav>
 </div>
 
@@ -168,6 +75,7 @@
         new("basemaps", "Basemaps", "oi-map"),
         new("feature-layers", "Feature Layers", "oi-layers"),
         new("vector-layer", "Vector Layer", "oi-arrow-right"),
+        new("layer-lists", "Layer Lists", "oi-list"),
         new("web-map", "Web Map", "oi-browser"),
         new("web-scene", "Web Scene", "oi-box"),
         new("sql-query", "SQL Query", "oi-data-transfer-download"),
