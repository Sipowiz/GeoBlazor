﻿@inject IJSRuntime JsRuntime
@inject NavigationManager NavigationManager

<div class="top-row ps-3 navbar navbar-dark">
    <div class="container-fluid">
        <label>
            <span id="search-icon" class="oi oi-magnifying-glass" aria-hidden="true"></span>
            <input type="search" style="width: 180px; padding-left: 0.5rem;" 
                   @ref="_searchField"
                   @oninput="UpdateSearchFilter"
                   @onkeyup="SearchFilterKeyUp" />
        </label>
        <button title="Navigation menu" class="navbar-toggler" @onclick="ToggleNavMenu">
            <span class="navbar-toggler-icon"></span>
        </button>
    </div>
</div>

<div id="nav-item-container" class="@NavMenuCssClass" @onclick="ToggleNavMenu">
    <nav class="flex-column">
        @foreach (PageLink page in FilteredPages)
        {
            <div class="nav-item px-3">
                <NavLink class="nav-link" href="@(page.Href)">
                    <span class="oi @(page.IconClass)" aria-hidden="true"></span>&nbsp;@(page.Title)
                </NavLink>
            </div>
        }
    </nav>
</div>

@code {
    private string? NavMenuCssClass => _collapseNavMenu ? "collapse" : null;
    private IEnumerable<PageLink> FilteredPages => string.IsNullOrWhiteSpace(_searchValue)
        ? _pages
        : _pages.Where(p => p.Title.Contains(_searchValue, StringComparison.OrdinalIgnoreCase));

    protected override async Task OnAfterRenderAsync(bool firstRender)
    {
        await base.OnAfterRenderAsync(firstRender);
        if (!_collapseNavMenu)
        {
            string currentPage = NavigationManager.Uri.Replace("source-code/", "");
            await JsRuntime.InvokeVoidAsync("scrollToNav", currentPage);
        }
    }
    
    private void ToggleNavMenu()
    {
        _collapseNavMenu = !_collapseNavMenu;
    }
    
    private void UpdateSearchFilter(ChangeEventArgs arg)
    {
        _searchValue = arg.Value?.ToString() ?? string.Empty;
    }

    private void SearchFilterKeyUp(KeyboardEventArgs arg)
    {
        if (arg.Key.Equals("Enter") && FilteredPages.Count() == 1)
        {
            NavigationManager.NavigateTo(FilteredPages.First().Href);
        }
    }

    private bool _collapseNavMenu = true;
    private ElementReference _searchField;
    private string _searchValue = string.Empty;
    private readonly PageLink[] _pages = {
        new("", "Home", "oi-home"),
        new("navigation", "Navigation", "oi-compass"),
        new("drawing", "Drawing", "oi-pencil"),
        new("scene", "Scene", "oi-globe"),
        new("widgets", "Widgets", "oi-location"),
        new("basemaps", "Basemaps", "oi-map"),
        new("feature-layers", "Feature Layers", "oi-layers"),
        new("vector-layer", "Vector Layer", "oi-arrow-right"),
        new("layer-lists", "Layer Lists", "oi-list"),
        new("web-map", "Web Map", "oi-browser"),
        new("web-scene", "Web Scene", "oi-box"),
        new("sql-query", "SQL Query", "oi-data-transfer-download"),
        new("sql-filter-query", "SQL Filter", "oi-arrow-thick-bottom"),
        new("place-selector", "Place Selector", "oi-arrow-bottom"),
        new("routing", "Routing", "oi-transfer"),
        new("service-areas", "Service Areas", "oi-comment-square"),
        new("projection", "Display Projection", "oi-sun"),
        new("projection-tool", "Projection Tool", "oi-cog"),
        new("basemap-projections", "Basemap Projections", "oi-flash"),
<<<<<<< HEAD
        new("unique-value", "Unique Renderers", "oi-brush")
=======
        new("marker-rotation", "Marker Rotation", "oi-loop-circular")
>>>>>>> 69aa69ae
    };

    private record PageLink(string Href, string Title, string IconClass);
}<|MERGE_RESOLUTION|>--- conflicted
+++ resolved
@@ -86,11 +86,8 @@
         new("projection", "Display Projection", "oi-sun"),
         new("projection-tool", "Projection Tool", "oi-cog"),
         new("basemap-projections", "Basemap Projections", "oi-flash"),
-<<<<<<< HEAD
-        new("unique-value", "Unique Renderers", "oi-brush")
-=======
-        new("marker-rotation", "Marker Rotation", "oi-loop-circular")
->>>>>>> 69aa69ae
+        new("unique-value", "Unique Renderers", "oi-brush"),
+    new("marker-rotation", "Marker Rotation", "oi-loop-circular")
     };
 
     private record PageLink(string Href, string Title, string IconClass);
