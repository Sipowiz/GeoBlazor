﻿@page "/widgets"

<PageTitle>Widgets</PageTitle>
<h1>Widgets</h1>
<a target="_blank" href="https://developers.arcgis.com/javascript/latest/api-reference/esri-widgets-support-widget.html">ArcGIS API for JavaScript Reference</a>
<p>
    <a target="_blank" href="https://www.arcgis.com/home/item.html?id=c50de463235e4161b206d000587af18b">Navigation BaseMap</a>
</p>
<p class="instructions">
    Use the checkboxes to toggle various widgets on/off. Notice that Widgets can be placed on top of the map, 
    or outside the map, as in the case of the Basemap Gallery.
</p>
<div class="control-row">
    <div id="control-set">
        <div class="form-group">
            <label>Locator: <input type="checkbox" @onchange="@(() => ToggleWidget(nameof(LocateWidget)))"></label>
        </div>
        <div class="form-group">
            <label>Search: <input type="checkbox" @onchange="@(() => ToggleWidget(nameof(SearchWidget)))"></label>
        </div>
        <div class="form-group">
            <label>Basemap Toggle: <input type="checkbox" @onchange="@(() => ToggleWidget(nameof(BasemapToggleWidget)))"></label>
        </div>
        <div class="form-group">
            <label>Basemap Gallery: <input type="checkbox" @onchange="@(() => ToggleWidget(nameof(BasemapGalleryWidget)))"></label>
        </div>
        <div class="form-group">
            <label>Legend: <input type="checkbox" @onchange="@(() => ToggleWidget(nameof(LegendWidget)))"></label>
        </div>
        <div class="form-group">
            <label>Scale Bar: <input type="checkbox" @onchange="@(() => ToggleWidget(nameof(ScaleBarWidget)))"></label>
        </div>
<<<<<<< HEAD

        <div class="form-group">
            <label>Compass: <input type="checkbox" @onchange="@(() => ToggleWidget(nameof(CompassWidget)))"></label>
=======
        <div class="form-group">
            <label>Home: <input type="checkbox" @onchange="@(() => ToggleWidget(nameof(HomeWidget)))"></label>
>>>>>>> 5c8b4a45
        </div>
        <div id="gallery-box"></div>
    </div>
</div>

<MapView @ref="MapView" Longitude="-40" Latitude="28" Zoom="2" Class="map-view">
    <Map ArcGISDefaultBasemap="arcgis-navigation" />
    @if (_showLocate)
    {
        <LocateWidget UseHeadingEnabled="false" ZoomTo="1500" Position="OverlayPosition.TopLeft" />
    }
    @if (_showSearch)
    {
        <SearchWidget Position="OverlayPosition.TopRight" />
    }
    @if (_showBasemapToggle)
    {
        <BasemapToggleWidget NextBasemap="arcgis-imagery" Position="OverlayPosition.BottomRight" />
    }
    @if (_showBasemapGallery)
    {
        <BasemapGalleryWidget ContainerId="gallery-box" />
    }
    @if (_showScaleBar)
    {
        <ScaleBarWidget Position="OverlayPosition.BottomLeft" />
    }
    @if (_showLegend)
    {
        <LegendWidget Position="OverlayPosition.TopRight" />
    }
<<<<<<< HEAD

    @if (_showCompass)
    {
        <CompassWidget Position="OverlayPosition.TopLeft" />
=======
    @if (_showHome)
    {
        <HomeWidget Position="OverlayPosition.TopLeft" />
>>>>>>> 5c8b4a45
    }
</MapView>

@code {
    private MapView? MapView { get; set; }

    private void ToggleWidget(string widgetTypeName)
    {
        switch (widgetTypeName)
        {
            case nameof(LocateWidget):
                _showLocate = !_showLocate;
                break;
            case nameof(SearchWidget):
                _showSearch = !_showSearch;
                break;
            case nameof(BasemapToggleWidget):
                _showBasemapToggle = !_showBasemapToggle;
                break;
            case nameof(BasemapGalleryWidget):
                _showBasemapGallery = !_showBasemapGallery;
                break;
            case nameof(LegendWidget):
                _showLegend = !_showLegend;
                break;
            case nameof(ScaleBarWidget):
                _showScaleBar = !_showScaleBar;
                break;
<<<<<<< HEAD

            case nameof(CompassWidget):
                _showCompass = !_showCompass;
=======
            case nameof(HomeWidget):
                _showHome = !_showHome;
>>>>>>> 5c8b4a45
                break;
        }
    }

    private bool _showSearch;
    private bool _showLocate;
    private bool _showBasemapToggle;
    private bool _showBasemapGallery;
    private bool _showScaleBar;
    private bool _showLegend;
<<<<<<< HEAD

    private bool _showCompass;
=======
    private bool _showHome;
>>>>>>> 5c8b4a45
}<|MERGE_RESOLUTION|>--- conflicted
+++ resolved
@@ -30,14 +30,12 @@
         <div class="form-group">
             <label>Scale Bar: <input type="checkbox" @onchange="@(() => ToggleWidget(nameof(ScaleBarWidget)))"></label>
         </div>
-<<<<<<< HEAD
+        <div class="form-group">
+            <label>Home: <input type="checkbox" @onchange="@(() => ToggleWidget(nameof(HomeWidget)))"></label>
+        </div>
 
         <div class="form-group">
             <label>Compass: <input type="checkbox" @onchange="@(() => ToggleWidget(nameof(CompassWidget)))"></label>
-=======
-        <div class="form-group">
-            <label>Home: <input type="checkbox" @onchange="@(() => ToggleWidget(nameof(HomeWidget)))"></label>
->>>>>>> 5c8b4a45
         </div>
         <div id="gallery-box"></div>
     </div>
@@ -69,16 +67,13 @@
     {
         <LegendWidget Position="OverlayPosition.TopRight" />
     }
-<<<<<<< HEAD
-
+    @if (_showHome)
+    {
+        <HomeWidget Position="OverlayPosition.TopLeft" />
+    }
     @if (_showCompass)
     {
         <CompassWidget Position="OverlayPosition.TopLeft" />
-=======
-    @if (_showHome)
-    {
-        <HomeWidget Position="OverlayPosition.TopLeft" />
->>>>>>> 5c8b4a45
     }
 </MapView>
 
@@ -107,14 +102,11 @@
             case nameof(ScaleBarWidget):
                 _showScaleBar = !_showScaleBar;
                 break;
-<<<<<<< HEAD
-
+            case nameof(HomeWidget):
+                _showHome = !_showHome;
+                break;
             case nameof(CompassWidget):
                 _showCompass = !_showCompass;
-=======
-            case nameof(HomeWidget):
-                _showHome = !_showHome;
->>>>>>> 5c8b4a45
                 break;
         }
     }
@@ -125,10 +117,6 @@
     private bool _showBasemapGallery;
     private bool _showScaleBar;
     private bool _showLegend;
-<<<<<<< HEAD
-
+    private bool _showHome;
     private bool _showCompass;
-=======
-    private bool _showHome;
->>>>>>> 5c8b4a45
 }